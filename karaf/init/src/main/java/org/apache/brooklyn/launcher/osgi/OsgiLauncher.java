--- conflicted
+++ resolved
@@ -23,12 +23,9 @@
 import org.apache.brooklyn.core.internal.BrooklynProperties;
 import org.apache.brooklyn.core.mgmt.persist.PersistMode;
 import org.apache.brooklyn.launcher.common.BasicLauncher;
-<<<<<<< HEAD
 import org.apache.brooklyn.rest.BrooklynWebConfig;
 import org.apache.brooklyn.rest.security.provider.BrooklynUserWithRandomPasswordSecurityProvider;
-=======
 import org.apache.brooklyn.util.javalang.Threads;
->>>>>>> 2c036257
 import org.apache.brooklyn.util.time.Duration;
 import org.slf4j.Logger;
 import org.slf4j.LoggerFactory;
@@ -39,11 +36,8 @@
  * Temporarily here; should be totally contained in blueprint beans' init-methods.
  */
 public class OsgiLauncher extends BasicLauncher<OsgiLauncher> {
-<<<<<<< HEAD
+
     private static final Logger LOG = LoggerFactory.getLogger(OsgiLauncher.class);
-=======
-    private static final Logger log = LoggerFactory.getLogger(OsgiLauncher.class);
->>>>>>> 2c036257
 
     private BrooklynVersionService brooklynVersion;
 
@@ -63,7 +57,7 @@
 
     // Called by blueprint container
     public void destroy() {
-        log.debug("Notified of system shutdown, calling shutdown hooks");
+        LOG.debug("Notified of system shutdown, calling shutdown hooks");
         Threads.runShutdownHooks();
     }
 
