/*
 * Licensed to the Apache Software Foundation (ASF) under one
 * or more contributor license agreements.  See the NOTICE file
 * distributed with this work for additional information
 * regarding copyright ownership.  The ASF licenses this file
 * to you under the Apache License, Version 2.0 (the
 * "License"); you may not use this file except in compliance
 * with the License.  You may obtain a copy of the License at
 *
 *     http://www.apache.org/licenses/LICENSE-2.0
 *
 * Unless required by applicable law or agreed to in writing,
 * software distributed under the License is distributed on an
 * "AS IS" BASIS, WITHOUT WARRANTIES OR CONDITIONS OF ANY
 * KIND, either express or implied.  See the License for the
 * specific language governing permissions and limitations
 * under the License.
 */
package org.apache.brooklyn.camp.brooklyn.spi.dsl;

import java.io.Serializable;
import java.util.concurrent.ExecutionException;

import org.apache.brooklyn.api.entity.Entity;
import org.apache.brooklyn.api.mgmt.ExecutionContext;
import org.apache.brooklyn.api.mgmt.Task;
import org.apache.brooklyn.api.mgmt.TaskFactory;
import org.apache.brooklyn.camp.brooklyn.spi.dsl.methods.DslToStringHelpers;
import org.apache.brooklyn.camp.spi.Assembly;
import org.apache.brooklyn.camp.spi.AssemblyTemplate;
import org.apache.brooklyn.camp.spi.resolve.interpret.PlanInterpretationNode;
import org.apache.brooklyn.config.ConfigKey;
import org.apache.brooklyn.core.entity.EntityInternal;
import org.apache.brooklyn.core.mgmt.BrooklynTaskTags;
import org.apache.brooklyn.core.mgmt.internal.ManagementContextInternal;
import org.apache.brooklyn.util.core.task.DeferredSupplier;
import org.apache.brooklyn.util.core.task.ImmediateSupplier;
import org.apache.brooklyn.util.core.task.TaskTags;
import org.apache.brooklyn.util.core.task.Tasks;
import org.apache.brooklyn.util.exceptions.Exceptions;
import org.slf4j.Logger;
import org.slf4j.LoggerFactory;

import com.fasterxml.jackson.annotation.JsonInclude;
import com.fasterxml.jackson.annotation.JsonProperty;

/**
 * Provide an object suitable to resolve chained invocations in a parsed YAML / Deployment Plan DSL,
 * which also implements {@link DeferredSupplier} so that they can be resolved when needed
 * (e.g. when entity-lookup and execution contexts are available).
 * <p>
 * Implementations of this abstract class are expected to be immutable and thread safe,
 * as instances must support usage in multiple {@link Assembly} instances
 * created from a single {@link AssemblyTemplate}. The object can be used in parallel
 * from multiple threads and no locking is done as all extending objects are assumed to be stateless.
 * <p>
 * Subclasses which return a deferred value are typically only
 * resolvable in the context of a {@link Task} on an {@link Entity}; 
 * these should be only used as the value of a {@link ConfigKey} set in the YAML,
 * and should not accessed until after the components / entities are created
 * and are being started.
 * (TODO the precise semantics of this are under development.)
 * <p>
 * The threading model is that only one thread can call {@link #get()} at a time. An interruptible
 * lock is obtained using {@link #lock} for the duration of that method. It is important to not
 * use {@code synchronized} because that is not interruptible - if someone tries to get the value
 * and interrupts after a short wait, then we must release the lock immediately and return.
 **/
public abstract class BrooklynDslDeferredSupplier<T> implements DeferredSupplier<T>, ImmediateSupplier<T>, TaskFactory<Task<T>>, Serializable {

    private static final long serialVersionUID = -8789624905412198233L;

    private static final Logger log = LoggerFactory.getLogger(BrooklynDslDeferredSupplier.class);

    // TODO json of this object should *be* this, not wrapped this ($brooklyn:literal is a bit of a hack, though it might work!)
    @JsonInclude
    @JsonProperty(value="$brooklyn:literal")
    // currently marked transient because it's only needed for logging
    private transient Object dsl = "(gone)";

    public BrooklynDslDeferredSupplier() {
        PlanInterpretationNode sourceNode = BrooklynDslInterpreter.currentNode();
        dsl = sourceNode!=null ? sourceNode.getOriginalValue() : null;
    }
    
    /** returns the current entity; for use in implementations of {@link #get()} */
    protected final static EntityInternal entity() {
        return (EntityInternal) BrooklynTaskTags.getTargetOrContextEntity(Tasks.current());
    }

    /**
     * Returns the current management context; for use in implementations of {@link #get()} that are not associated
     * with an entity.
     */
    protected final static ManagementContextInternal managementContext() {
        return (ManagementContextInternal) BrooklynTaskTags.getManagementContext(Tasks.current());
    }

    @Override
    public final T get() {
        if (log.isTraceEnabled())
            log.trace("Queuing task to resolve {}, called by {}", dsl, Tasks.current());

        ExecutionContext exec = BrooklynTaskTags.getCurrentExecutionContext();
        if (exec == null) {
            throw new IllegalStateException("No execution context available to resolve " + dsl);
        }

        Task<T> task = newTask();
        T result;
        try {
            result = exec.submit(task).get();
        } catch (InterruptedException | ExecutionException e) {
            Task<?> currentTask = Tasks.current();
            if (currentTask != null && currentTask.isCancelled()) {
                task.cancel(true);
            }
            throw Exceptions.propagate(e);
        }

        if (log.isTraceEnabled()) {
            // https://issues.apache.org/jira/browse/BROOKLYN-269
            // We must not log sensitve data, such as from $brooklyn:external, or if the value
            // is to be used as a password etc. Unfortunately we don't know the context, so can't
            // use Sanitizer.sanitize.
            log.trace("Resolved "+dsl);
        }
        return result;
    }

    @Override
    public abstract Task<T> newTask();
    
<<<<<<< HEAD
    protected void checkAndTagForRecursiveReference(Entity targetEntity) {
        String tag = toString();
=======
    protected void checkAndTagForRecursiveReference(Entity targetEntity, String tag) {
>>>>>>> f6ad1184
        Task<?> ancestor = Tasks.current();
        if (ancestor!=null) {
            ancestor = ancestor.getSubmittedByTask();
        }
        while (ancestor!=null) {
            if (TaskTags.hasTag(ancestor, tag)) {
                throw new IllegalStateException("Recursive reference "+tag); 
            }
            ancestor = ancestor.getSubmittedByTask();
        }
        
        Tasks.addTagDynamically(tag);
    }
}<|MERGE_RESOLUTION|>--- conflicted
+++ resolved
@@ -131,12 +131,7 @@
     @Override
     public abstract Task<T> newTask();
     
-<<<<<<< HEAD
-    protected void checkAndTagForRecursiveReference(Entity targetEntity) {
-        String tag = toString();
-=======
     protected void checkAndTagForRecursiveReference(Entity targetEntity, String tag) {
->>>>>>> f6ad1184
         Task<?> ancestor = Tasks.current();
         if (ancestor!=null) {
             ancestor = ancestor.getSubmittedByTask();
