--- conflicted
+++ resolved
@@ -8,13 +8,6 @@
 import java.util.concurrent.Callable;
 import static java.util.concurrent.TimeUnit.*;
 
-<<<<<<< HEAD
-import org.junit.Test
-import org.overpaas.entities.AbstractApplication
-import org.overpaas.entities.Application
-import org.overpaas.locations.SshMachineLocation
-import org.overpaas.types.EntityStartException
-=======
 import org.junit.After;
 import org.junit.Before;
 import org.junit.Test
@@ -22,18 +15,14 @@
 import org.overpaas.entities.Application
 import org.overpaas.entities.Entity;
 import org.overpaas.locations.SshMachineLocation
+import org.overpaas.types.EntityStartException
 import org.overpaas.util.TimeExtras;
->>>>>>> 5db2ccc7
 import org.slf4j.Logger
 import org.slf4j.LoggerFactory
 
 class TomcatNodeTest {
 
-<<<<<<< HEAD
 	private static final Logger logger = LoggerFactory.getLogger(TomcatNode.class)
-=======
-	private static final Logger logger = LoggerFactory.getLogger(TomcatNode.class);
->>>>>>> 5db2ccc7
 
 	static { TimeExtras.init() }
 	
@@ -183,19 +172,20 @@
 				URLConnection connection = url.openConnection()
 				connection.connect()
 				int status = ((HttpURLConnection)connection).getResponseCode()
-<<<<<<< HEAD
+				logger.info "connection to {} gives {}", url, status
 				if (status == 404)
 					throw new Exception("App is not there yet (404)");
-=======
-				logger.info "connection to {} gives {}", url, status
->>>>>>> 5db2ccc7
 				assertEquals 200, status
 				//return the following, for fun&interest
 				tc.activity.getValue(TomcatNode.REQUESTS_PER_SECOND)
 			}, abortOnError: false)
 	}
 	
-<<<<<<< HEAD
+	/** convenience for entities to ensure they shutdown afterwards */
+	public static void executeUntilSucceedsWithShutdown(Map flags=[:], Entity entity, Runnable r) {
+		executeUntilSucceedsWithFinallyBlock(flags, r, { entity.shutdown() })
+	}
+	
 	@Test
 	public void detect_failure_if_tomcat_cant_bind_to_port() {
 		ServerSocket listener = new ServerSocket(8080);
@@ -219,14 +209,7 @@
 			t.join();
 		}
 	}
-	
-=======
-	/** convenience for entities to ensure they shutdown afterwards */
-	public static void executeUntilSucceedsWithShutdown(Map flags=[:], Entity entity, Runnable r) {
-		executeUntilSucceedsWithFinallyBlock(flags, r, { entity.shutdown() })
-	}
-
->>>>>>> 5db2ccc7
+
 	/**
 	 * Convenience method for cases where we need to test until something is true.
 	 * The runnable will be invoked periodically until it succesfully concludes.
