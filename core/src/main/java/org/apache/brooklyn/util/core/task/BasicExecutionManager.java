/*
 * Licensed to the Apache Software Foundation (ASF) under one
 * or more contributor license agreements.  See the NOTICE file
 * distributed with this work for additional information
 * regarding copyright ownership.  The ASF licenses this file
 * to you under the Apache License, Version 2.0 (the
 * "License"); you may not use this file except in compliance
 * with the License.  You may obtain a copy of the License at
 *
 *     http://www.apache.org/licenses/LICENSE-2.0
 *
 * Unless required by applicable law or agreed to in writing,
 * software distributed under the License is distributed on an
 * "AS IS" BASIS, WITHOUT WARRANTIES OR CONDITIONS OF ANY
 * KIND, either express or implied.  See the License for the
 * specific language governing permissions and limitations
 * under the License.
 */
package org.apache.brooklyn.util.core.task;

import static com.google.common.base.Preconditions.checkNotNull;

import java.util.Collection;
import java.util.Collections;
import java.util.HashMap;
import java.util.Iterator;
import java.util.LinkedHashMap;
import java.util.LinkedHashSet;
import java.util.List;
import java.util.Map;
import java.util.Set;
import java.util.concurrent.Callable;
import java.util.concurrent.CancellationException;
import java.util.concurrent.ConcurrentHashMap;
import java.util.concurrent.ConcurrentMap;
import java.util.concurrent.CopyOnWriteArrayList;
import java.util.concurrent.Executor;
import java.util.concurrent.ExecutorService;
import java.util.concurrent.Future;
import java.util.concurrent.ScheduledExecutorService;
import java.util.concurrent.ScheduledThreadPoolExecutor;
import java.util.concurrent.SynchronousQueue;
import java.util.concurrent.ThreadFactory;
import java.util.concurrent.ThreadLocalRandom;
import java.util.concurrent.ThreadPoolExecutor;
import java.util.concurrent.TimeUnit;
import java.util.concurrent.atomic.AtomicInteger;
import java.util.concurrent.atomic.AtomicLong;

import org.apache.brooklyn.api.entity.Entity;
import org.apache.brooklyn.api.mgmt.ExecutionManager;
import org.apache.brooklyn.api.mgmt.HasTaskChildren;
import org.apache.brooklyn.api.mgmt.Task;
import org.apache.brooklyn.api.mgmt.TaskAdaptable;
import org.apache.brooklyn.core.BrooklynFeatureEnablement;
import org.apache.brooklyn.core.config.Sanitizer;
import org.apache.brooklyn.core.entity.Entities;
import org.apache.brooklyn.core.mgmt.BrooklynTaskTags;
import org.apache.brooklyn.util.collections.MutableList;
import org.apache.brooklyn.util.collections.MutableMap;
import org.apache.brooklyn.util.core.task.TaskInternal.TaskCancellationMode;
import org.apache.brooklyn.util.exceptions.Exceptions;
import org.apache.brooklyn.util.exceptions.RuntimeInterruptedException;
import org.apache.brooklyn.util.guava.Maybe;
import org.apache.brooklyn.util.text.Identifiers;
import org.apache.brooklyn.util.text.Strings;
import org.apache.brooklyn.util.time.CountdownTimer;
import org.apache.brooklyn.util.time.Duration;
import org.slf4j.Logger;
import org.slf4j.LoggerFactory;

import com.google.common.annotations.Beta;
import com.google.common.annotations.VisibleForTesting;
import com.google.common.base.CaseFormat;
import com.google.common.base.Function;
import com.google.common.base.Preconditions;
import com.google.common.base.Supplier;
import com.google.common.collect.ImmutableList;
import com.google.common.collect.Sets;
import com.google.common.util.concurrent.Callables;
import com.google.common.util.concurrent.ExecutionList;
import com.google.common.util.concurrent.ForwardingFuture.SimpleForwardingFuture;
import com.google.common.util.concurrent.ListenableFuture;
import com.google.common.util.concurrent.ThreadFactoryBuilder;

import groovy.lang.Closure;

/**
 * Manages the execution of atomic tasks and scheduled (recurring) tasks,
 * including setting tags and invoking callbacks.
 */
public class BasicExecutionManager implements ExecutionManager {
    private static final Logger log = LoggerFactory.getLogger(BasicExecutionManager.class);

    private static final boolean RENAME_THREADS = BrooklynFeatureEnablement.isEnabled(BrooklynFeatureEnablement.FEATURE_RENAME_THREADS);
    private static final String JITTER_THREADS_MAX_DELAY_PROPERTY = BrooklynFeatureEnablement.FEATURE_JITTER_THREADS + ".maxDelay";

    private boolean jitterThreads = BrooklynFeatureEnablement.isEnabled(BrooklynFeatureEnablement.FEATURE_JITTER_THREADS);
    private int jitterThreadsMaxDelay = Integer.getInteger(JITTER_THREADS_MAX_DELAY_PROPERTY, 200);

    private static class PerThreadCurrentTaskHolder {
        public static final ThreadLocal<Task<?>> perThreadCurrentTask = new ThreadLocal<Task<?>>();
    }

    public static ThreadLocal<Task<?>> getPerThreadCurrentTask() {
        return PerThreadCurrentTaskHolder.perThreadCurrentTask;
    }

    private final ThreadFactory threadFactory;
    
    private final ThreadFactory daemonThreadFactory;
    
    private final ExecutorService runner;
        
    private final ScheduledExecutorService delayedRunner;

    // inefficient having so many records, and also doing searches through ...
    // many things in here could be more efficient however (different types of lookup etc),
    // do that when we need to.
    
    //access to this field AND to members in this field is synchronized, 
    //to allow us to preserve order while guaranteeing thread-safe
    //(but more testing is needed before we are completely sure it is thread-safe!)
    //synch blocks are as finely grained as possible for efficiency;
    //NB CopyOnWriteArraySet is a perf bottleneck, and the simple map makes it easier to remove when a tag is empty
    private Map<Object,Set<Task<?>>> tasksByTag = new HashMap<Object,Set<Task<?>>>();
    
    private ConcurrentMap<String,Task<?>> tasksById = new ConcurrentHashMap<String,Task<?>>();

    private ConcurrentMap<Object, TaskScheduler> schedulerByTag = new ConcurrentHashMap<Object, TaskScheduler>();

    /** count of all tasks submitted, including finished */
    private final AtomicLong totalTaskCount = new AtomicLong();
    
    /** tasks submitted but not yet done (or in cases of interruption/cancelled not yet GC'd) */
    private Set<String> incompleteTaskIds = Sets.newConcurrentHashSet();
    
    /** tasks started but not yet finished */
    private final AtomicInteger activeTaskCount = new AtomicInteger();
    
    private final List<ExecutionListener> listeners = new CopyOnWriteArrayList<ExecutionListener>();
    
    private final static ThreadLocal<String> threadOriginalName = new ThreadLocal<String>() {
        @Override
        protected String initialValue() {
            // should not happen, as only access is in _afterEnd with a check that _beforeStart was invoked 
            log.warn("No original name recorded for thread "+Thread.currentThread().getName()+"; task "+Tasks.current());
            return "brooklyn-thread-pool-"+Identifiers.makeRandomId(8);
        }
    };
    
    public BasicExecutionManager(String contextid) {
        threadFactory = newThreadFactory(contextid);
        daemonThreadFactory = new ThreadFactoryBuilder()
                .setThreadFactory(threadFactory)
                .setDaemon(true)
                .build();
                
        // use Executors.newCachedThreadPool(daemonThreadFactory), but timeout of 1s rather than 60s for better shutdown!
        runner = new ThreadPoolExecutor(0, Integer.MAX_VALUE, 10L, TimeUnit.SECONDS, new SynchronousQueue<Runnable>(), 
                daemonThreadFactory);
            
        delayedRunner = new ScheduledThreadPoolExecutor(1, daemonThreadFactory);

        if (jitterThreads) {
            log.info("Task startup jittering enabled with a maximum of " + jitterThreadsMaxDelay + " delay.");
        }
    }
    
    private final static class UncaughtExceptionHandlerImplementation implements Thread.UncaughtExceptionHandler {
        @Override
        public void uncaughtException(Thread t, Throwable e) {
            log.error("Uncaught exception in thread "+t.getName(), e);
        }
    }
    
    /** 
     * For use by overriders to use custom thread factory.
     * But be extremely careful: called by constructor, so before sub-class' constructor will
     * have been invoked!
     */
    protected ThreadFactory newThreadFactory(String contextid) {
        return new ThreadFactoryBuilder()
                .setNameFormat("brooklyn-execmanager-"+contextid+"-%d")
                .setUncaughtExceptionHandler(new UncaughtExceptionHandlerImplementation())
                .build();
    }
    
    public void shutdownNow() {
        shutdownNow(null);
    }
    
    /** shuts down the executor, and if a duration is supplied awaits termination for that long.
     * @return whether everything is terminated
     */
    @Beta
    public boolean shutdownNow(Duration howLongToWaitForTermination) {
        runner.shutdownNow();
        delayedRunner.shutdownNow();
        if (howLongToWaitForTermination!=null) {
            CountdownTimer timer = howLongToWaitForTermination.countdownTimer();
            try {
                runner.awaitTermination(timer.getDurationRemaining().toMilliseconds(), TimeUnit.MILLISECONDS);
                if (timer.isLive()) delayedRunner.awaitTermination(timer.getDurationRemaining().toMilliseconds(), TimeUnit.MILLISECONDS);
            } catch (InterruptedException e) {
                throw Exceptions.propagate(e);
            }
        }
        return runner.isTerminated() && delayedRunner.isTerminated();
    }
    
    public void addListener(ExecutionListener listener) {
        listeners.add(listener);
    }
    
    public void removeListener(ExecutionListener listener) {
        listeners.remove(listener);
    }
    
    /**
     * Deletes the given tag, including all tasks using this tag.
     * 
     * Useful, for example, if an entity is being expunged so that we don't keep holding
     * a reference to it as a tag.
     */
    public void deleteTag(Object tag) {
        Set<Task<?>> tasks;
        synchronized (tasksByTag) {
            tasks = tasksByTag.remove(tag);
        }
        if (tasks != null) {
            for (Task<?> task : tasks) {
                deleteTask(task);
            }
        }
    }

    public void deleteTask(Task<?> task) {
        boolean removed = deleteTaskNonRecursive(task);
        if (!removed) return;
        
        if (task instanceof HasTaskChildren) {
            List<Task<?>> children = ImmutableList.copyOf(((HasTaskChildren)task).getChildren());
            for (Task<?> child : children) {
                deleteTask(child);
            }
        }
    }

    protected boolean deleteTaskNonRecursive(Task<?> task) {
        Set<?> tags = TaskTags.getTagsFast(checkNotNull(task, "task"));
        for (Object tag : tags) {
            synchronized (tasksByTag) {
                Set<Task<?>> tasks = tasksWithTagLiveOrNull(tag);
                if (tasks != null) {
                    tasks.remove(task);
                    if (tasks.isEmpty()) {
                        tasksByTag.remove(tag);
                    }
                }
            }
        }
        Task<?> removed = tasksById.remove(task.getId());
        incompleteTaskIds.remove(task.getId());
        if (removed!=null && removed.isSubmitted() && !removed.isDone(true)) {
            Entity context = BrooklynTaskTags.getContextEntity(removed);
<<<<<<< HEAD
            if (!Entities.isManaged(context)) {
=======
            if (context!=null && !Entities.isManaged(context)) {
>>>>>>> 0c2e1f60
                log.debug("Forgetting about active task on unmanagement of "+context+": "+removed);
            } else {
                log.warn("Deleting submitted task before completion: "+removed+"; this task will continue to run in the background outwith "+this+", but perhaps it should have been cancelled?");
            }
        }
        return removed != null;
    }

    @Override
    public boolean isShutdown() {
        return runner.isShutdown();
    }
    
    /** count of all tasks submitted */
    public long getTotalTasksSubmitted() {
        return totalTaskCount.get();
    }
    
    /** count of tasks submitted but not ended */
    public long getNumIncompleteTasks() {
        return incompleteTaskIds.size();
    }
    
    /** count of tasks started but not ended */
    public long getNumActiveTasks() {
        return activeTaskCount.get();
    }

    /** count of tasks kept in memory, often including ended tasks */
    public long getNumInMemoryTasks() {
        return tasksById.size();
    }

    private Set<Task<?>> tasksWithTagCreating(Object tag) {
        Preconditions.checkNotNull(tag);
        synchronized (tasksByTag) {
            Set<Task<?>> result = tasksWithTagLiveOrNull(tag);
            if (result==null) {
                result = Collections.synchronizedSet(new LinkedHashSet<Task<?>>());
                tasksByTag.put(tag, result);
            }
            return result;
        }
    }

    /** exposes live view, for internal use only */
    @Beta
    public Set<Task<?>> tasksWithTagLiveOrNull(Object tag) {
        synchronized (tasksByTag) {
            return tasksByTag.get(tag);
        }
    }

    @Override
    public Task<?> getTask(String id) {
        return tasksById.get(id);
    }
    
    /** not on interface because potentially expensive */
    public List<Task<?>> getAllTasks() {
        // not sure if synching makes any difference; have not observed CME's yet
        // (and so far this is only called when a CME was caught on a previous operation)
        synchronized (tasksById) {
            return MutableList.copyOf(tasksById.values());
        }
    }
    
    @Override
    public Set<Task<?>> getTasksWithTag(Object tag) {
        Set<Task<?>> result = tasksWithTagLiveOrNull(tag);
        if (result==null) return Collections.emptySet();
        synchronized (result) {
            return Collections.unmodifiableSet(new LinkedHashSet<Task<?>>(result));
        }
    }
    
    @Override
    public Set<Task<?>> getTasksWithAnyTag(Iterable<?> tags) {
        Set<Task<?>> result = new LinkedHashSet<Task<?>>();
        Iterator<?> ti = tags.iterator();
        while (ti.hasNext()) {
            Set<Task<?>> tasksForTag = tasksWithTagLiveOrNull(ti.next());
            if (tasksForTag!=null) {
                synchronized (tasksForTag) {
                    result.addAll(tasksForTag);
                }
            }
        }
        return Collections.unmodifiableSet(result);
    }

    /** only works with at least one tag; returns empty if no tags */
    @Override
    public Set<Task<?>> getTasksWithAllTags(Iterable<?> tags) {
        //NB: for this method retrieval for multiple tags could be made (much) more efficient (if/when it is used with multiple tags!)
        //by first looking for the least-used tag, getting those tasks, and then for each of those tasks
        //checking whether it contains the other tags (looking for second-least used, then third-least used, etc)
        Set<Task<?>> result = new LinkedHashSet<Task<?>>();
        boolean first = true;
        Iterator<?> ti = tags.iterator();
        while (ti.hasNext()) {
            Object tag = ti.next();
            if (first) { 
                first = false;
                result.addAll(getTasksWithTag(tag));
            } else {
                result.retainAll(getTasksWithTag(tag));
            }
        }
        return Collections.unmodifiableSet(result);
    }

    /** live view of all tasks, for internal use only */
    @Beta
    public Collection<Task<?>> allTasksLive() { return tasksById.values(); }
    
    @Override
    public Set<Object> getTaskTags() { 
        synchronized (tasksByTag) {
            return Collections.unmodifiableSet(Sets.newLinkedHashSet(tasksByTag.keySet())); 
        }
    }

    @Override @Deprecated public Task<?> submit(Runnable r) { return submit(new LinkedHashMap<Object,Object>(1), r); }
    @Override public Task<?> submit(String displayName, Runnable r) { return submit(MutableMap.of("displayName", displayName), r); }
    @Override public Task<?> submit(Map<?,?> flags, Runnable r) { return submit(flags, new BasicTask<Void>(flags, r)); }

    @Override @Deprecated public <T> Task<T> submit(Callable<T> c) { return submit(new LinkedHashMap<Object,Object>(1), c); }
    @Override public <T> Task<T> submit(String displayName, Callable<T> c) { return submit(MutableMap.of("displayName", displayName), c); }
    @Override public <T> Task<T> submit(Map<?,?> flags, Callable<T> c) { return submit(flags, new BasicTask<T>(flags, c)); }

    @Override public <T> Task<T> submit(TaskAdaptable<T> t) { return submit(new LinkedHashMap<Object,Object>(1), t); }

    @Override
    public <T> Task<T> submit(Map<?,?> flags, TaskAdaptable<T> task) {
        if (!(task instanceof Task))
            task = task.asTask();
        synchronized (task) {
            if (((TaskInternal<?>)task).getInternalFuture()!=null) return (Task<T>)task;
            return submitNewTask(flags, (Task<T>) task);
        }
    }

    public <T> Task<T> scheduleWith(Task<T> task) { return scheduleWith(Collections.emptyMap(), task); }
    public <T> Task<T> scheduleWith(Map<?,?> flags, Task<T> task) {
        synchronized (task) {
            if (((TaskInternal<?>)task).getInternalFuture()!=null) return task;
            return submitNewTask(flags, task);
        }
    }

    protected Task<?> submitNewScheduledTask(final Map<?,?> flags, final ScheduledTask task) {
        beforeSubmitScheduledTaskAllIterations(flags, task);
        
        if (!submitSubsequentScheduledTask(flags, task)) {
            afterEndScheduledTaskAllIterations(flags, task, null);
        }
        return task;
    }
    
    private boolean submitSubsequentScheduledTask(final Map<?,?> flags, final ScheduledTask task) {
        if (!task.isDone()) {
            task.internalFuture = delayedRunner.schedule(new ScheduledTaskCallable(task, flags),
                task.delay.toNanoseconds(), TimeUnit.NANOSECONDS);
            return true;
        } else {
            return false;
        }
    }

    protected class ScheduledTaskCallable implements Callable<Object> {
        public ScheduledTask task;
        public Map<?,?> flags;

        public ScheduledTaskCallable(ScheduledTask task, Map<?, ?> flags) {
            this.task = task;
            this.flags = flags;
        }

        @Override
        @SuppressWarnings({ "rawtypes", "unchecked" })
        public Object call() {
            if (task.startTimeUtc==-1) {
                // this is overwritten on each run; not sure if that's best or not
                task.startTimeUtc = System.currentTimeMillis();
            }
            TaskInternal<?> taskScheduled = null;
            Throwable error = null;
            try {
                taskScheduled = (TaskInternal<?>) task.newTask();
                taskScheduled.setSubmittedByTask(task);
                beforeStartScheduledTaskSubmissionIteration(flags, task, taskScheduled);
                final Callable<?> oldJob = taskScheduled.getJob();
                final TaskInternal<?> taskScheduledF = taskScheduled;
                taskScheduled.setJob(new Callable() { @Override public Object call() {
                    if (task.isCancelled()) {
                        afterEndScheduledTaskAllIterations(flags, task, new CancellationException("cancel detected"));
                        throw new CancellationException("cancel detected");  // above throws, but for good measure
                    }
                    Throwable lastError = null;
                    boolean shouldResubmit = true;
                    task.recentRun = taskScheduledF;
                    try {
                        synchronized (task) {
                            task.notifyAll();
                        }
                        Object result;
                        try {
                            lastError = null;
                            result = oldJob.call();
                            task.lastThrownType = null;
                        } catch (Exception e) {
                            lastError = e;
                            shouldResubmit = shouldResubmitOnException(oldJob, e);
                            throw Exceptions.propagate(e);
                        }
                        return result;
                    } finally {
                        // do in finally block in case we were interrupted
                        if (shouldResubmit && resubmit()) {
                            // resubmitted fine, no-op
                        } else {
                            // not resubmitted, note ending
                            afterEndScheduledTaskAllIterations(flags, task, lastError);
                        }
                    }
                }});
                task.nextRun = taskScheduled;
                BasicExecutionContext ec = BasicExecutionContext.getCurrentExecutionContext();
                if (ec!=null) return ec.submit(taskScheduled);
                else return submit(taskScheduled);

            } catch (Exception e) {
                error = e;
                throw Exceptions.propagate(e);
                
            } finally {
                afterEndScheduledTaskSubmissionIteration(flags, task, taskScheduled, error);
            }
        }

        private boolean resubmit() {
            task.runCount++;
            if (task.period!=null && !task.isCancelled()) {
                task.delay = task.period;
                return submitSubsequentScheduledTask(flags, task);
            } else {
                return false;
            }
        }

        private boolean shouldResubmitOnException(Callable<?> oldJob, Exception e) {
            String message = "Error executing " + oldJob + " (scheduled job of " + task + " - " + task.getDescription() + ")";
            if (Tasks.isInterrupted()) {
                log.debug(message + "; cancelling scheduled execution: " + e);
                return false;
            } else if (task.cancelOnException) {
                log.warn(message + "; cancelling scheduled execution.", e);
                return false;
            } else {
                message += "; resubmitting task and throwing: " + e;
                if (!e.getClass().equals(task.lastThrownType)) {
                    task.lastThrownType = e.getClass();
                    message += " (logging subsequent exceptions at trace)";
                    log.debug(message);
                } else {
                    message += " (repeat exception)";
                    log.trace(message);
                }
                return true;
            }
        }

        @Override
        public String toString() {
            return "ScheduledTaskCallable["+task+","+flags+"]";
        }
    }

    private final class SubmissionCallable<T> implements Callable<T> {
        private final Map<?, ?> flags;
        private final Task<T> task;

        private SubmissionCallable(Map<?, ?> flags, Task<T> task) {
            this.flags = flags;
            this.task = task;
        }

        @Override
        public T call() {
            T result = null;
            Throwable error = null;
            try {
                beforeStartAtomicTask(flags, task);
                if (task.isCancelled()) {
                    afterEndForCancelBeforeStart(flags, task, false);
                    throw new CancellationException();
                }
                result = ((TaskInternal<T>)task).getJob().call();
            } catch(Throwable e) {
                error = e;
            } finally {
                afterEndAtomicTask(flags, task, error);
            }
            return result;
        }

        @Override
        public String toString() {
            return "BEM.call("+task+","+flags+")";
        }
    }

<<<<<<< HEAD
    final static class CancellingListenableForwardingFutureForTask<T> extends SimpleForwardingFuture<T> implements ListenableFuture<T> {
=======
    final static class CancellingListenableForwardingFutureForTask<T> extends SimpleForwardingFuture<T> implements ListenableFuture<T>, TaskInternalCancellableWithMode {
>>>>>>> 0c2e1f60
        private final Task<T> task;
        private BasicExecutionManager execMgmt;
        private final ExecutionList listeners;
        
        private CancellingListenableForwardingFutureForTask(BasicExecutionManager execMgmt, Future<T> delegate, ExecutionList list, Task<T> task) {
            super(delegate);
            this.listeners = list;
            this.execMgmt = execMgmt;
            this.task = task;
        }

        @Override
        public final boolean cancel(boolean mayInterrupt) {
            return cancel(TaskCancellationMode.INTERRUPT_TASK_AND_DEPENDENT_SUBMITTED_TASKS);
        }

        @Override
        public void addListener(Runnable listener, Executor executor) {
            listeners.add(listener, executor);
        }

        public ExecutionList getListeners() {
            return listeners;
        }
        
<<<<<<< HEAD
        boolean cancel(TaskCancellationMode mode) {
=======
        @Override
        public boolean cancel(TaskCancellationMode mode) {
>>>>>>> 0c2e1f60
            boolean result = false;
            if (log.isTraceEnabled()) {
                log.trace("CLFFT cancelling "+task+" mode "+mode);
            }
            if (!task.isCancelled()) result |= ((TaskInternal<T>)task).cancel(mode);
            result |= delegate().cancel(mode.isAllowedToInterruptTask());
            
            if (mode.isAllowedToInterruptDependentSubmittedTasks()) {
                int subtasksFound=0;
                int subtasksReallyCancelled=0;
                
                if (task instanceof HasTaskChildren) {
                    // cancel tasks in reverse order --
                    // it should be the case that if child1 is cancelled,
                    // a parentTask should NOT call a subsequent child2,
                    // but just in case, we cancel child2 first
                    // NB: DST and others may apply their own recursive cancel behaviour
                    MutableList<Task<?>> childrenReversed = MutableList.copyOf( ((HasTaskChildren)task).getChildren() );
                    Collections.reverse(childrenReversed);
                    
                    for (Task<?> child: childrenReversed) {
                        if (log.isTraceEnabled()) {
                            log.trace("Cancelling "+child+" on recursive cancellation of "+task);
                        }
                        subtasksFound++;
                        if (((TaskInternal<?>)child).cancel(mode)) {
                            result = true;
                            subtasksReallyCancelled++;
                        }
                    }
                }
                for (Task<?> t: execMgmt.getAllTasks()) {
                    if (task.equals(t.getSubmittedByTask())) {
                        if (mode.isAllowedToInterruptAllSubmittedTasks() || BrooklynTaskTags.isTransient(t)) {
                            if (log.isTraceEnabled()) {
                                log.trace("Cancelling "+t+" on recursive cancellation of "+task);
                            }
                            subtasksFound++;
                            if (((TaskInternal<?>)t).cancel(mode)) {
                                result = true;
                                subtasksReallyCancelled++;
                            }
                        }
                    }
                }
                if (log.isTraceEnabled()) {
                    log.trace("On cancel of "+task+", applicable subtask count "+subtasksFound+", of which "+subtasksReallyCancelled+" were actively cancelled");
                }
            }
  
            execMgmt.afterEndForCancelBeforeStart(null, task, true);
            return result;
        }
    }

    // NB: intended to be run by task.runListeners, used to run any listeners the manager wants 
    private final class SubmissionListenerToCallManagerListeners<T> implements Runnable {
        private final Task<T> task;
        private final CancellingListenableForwardingFutureForTask<T> listenerSource;

        public SubmissionListenerToCallManagerListeners(Task<T> task, CancellingListenableForwardingFutureForTask<T> listenableFuture) {
            this.task = task;
            listenerSource = listenableFuture;
        }

        @Override
        public void run() {
            for (ExecutionListener listener : listeners) {
                try {
                    listener.onTaskDone(task);
                } catch (Exception e) {
                    log.warn("Error running execution listener "+listener+" of task "+task+" done", e);
                }
            }
            // run any listeners the task owner has added to its future
            listenerSource.getListeners().execute();
        }
    }

    @SuppressWarnings("unchecked")
    protected <T> Task<T> submitNewTask(final Map<?,?> flags, final Task<T> task) {
        if (log.isTraceEnabled()) {
            log.trace("Submitting task {} ({}), with flags {}, and tags {}, job {}; caller {}", 
                new Object[] {task.getId(), task, Sanitizer.sanitize(flags), BrooklynTaskTags.getTagsFast(task), 
                (task instanceof TaskInternal ? ((TaskInternal<T>)task).getJob() : "<unavailable>"),
                Tasks.current() });
            if (Tasks.current()==null && BrooklynTaskTags.isTransient(task)) {
                log.trace("Stack trace for unparented submission of transient "+task, new Throwable("trace only (not an error)"));
            }
        }
        
        if (task instanceof ScheduledTask)
            return (Task<T>) submitNewScheduledTask(flags, (ScheduledTask)task);
        
        beforeSubmitAtomicTask(flags, task);
        
        if (((TaskInternal<T>)task).getJob() == null) 
            throw new NullPointerException("Task "+task+" submitted with with null job: job must be supplied.");
        
        Callable<T> job = new SubmissionCallable<T>(flags, task);
        
        // If there's a scheduler then use that; otherwise execute it directly
        Set<TaskScheduler> schedulers = null;
        for (Object tago: BrooklynTaskTags.getTagsFast(task)) {
            TaskScheduler scheduler = getTaskSchedulerForTag(tago);
            if (scheduler!=null) {
                if (schedulers==null) schedulers = new LinkedHashSet<TaskScheduler>(2);
                schedulers.add(scheduler);
            }
        }
        Future<T> future;
        if (schedulers!=null && !schedulers.isEmpty()) {
            if (schedulers.size()>1) log.warn("multiple schedulers detected, using only the first, for "+task+": "+schedulers);
            future = schedulers.iterator().next().submit(job);
        } else {
            future = runner.submit(job);
        }
        afterSubmitRecordFuture(task, future);
        
        return task;
    }

    protected <T> void afterSubmitRecordFuture(final Task<T> task, Future<T> future) {
        // SubmissionCallable (above) invokes the listeners on completion;
        // this future allows a caller to add custom listeners
        // (it does not notify the listeners; that's our job);
        // except on cancel we want to listen
        CancellingListenableForwardingFutureForTask<T> listenableFuture = new CancellingListenableForwardingFutureForTask<T>(this, future, ((TaskInternal<T>)task).getListeners(), task);
        // and we want to make sure *our* (manager) listeners are given suitable callback 
        ((TaskInternal<T>)task).addListener(new SubmissionListenerToCallManagerListeners<T>(task, listenableFuture), runner);
        // NB: can the above mean multiple callbacks to TaskInternal#runListeners?
        
        // finally expose the future to callers
        ((TaskInternal<T>)task).initInternalFuture(listenableFuture);
    }
    
    protected void beforeSubmitScheduledTaskAllIterations(Map<?,?> flags, Task<?> task) {
        internalBeforeSubmit(flags, task);
    }
    protected void beforeSubmitAtomicTask(Map<?,?> flags, Task<?> task) {
        internalBeforeSubmit(flags, task);
    }
    protected void beforeSubmitInSameThreadTask(Map<?,?> flags, Task<?> task) {
        internalBeforeSubmit(flags, task);
    }
    /** invoked when a task is submitted */
    protected void internalBeforeSubmit(Map<?,?> flags, Task<?> task) {
        incompleteTaskIds.add(task.getId());
        
        if (task.getSubmittedByTaskId()==null) {
            Task<?> currentTask = Tasks.current();
            if (currentTask!=null) ((TaskInternal<?>)task).setSubmittedByTask(
                    // do this instead of soft reference (2017-09) as soft refs impact GC 
<<<<<<< HEAD
                    Maybe.of(new TaskLookup(this, currentTask)) );
=======
                    Maybe.of(new TaskLookup(this, currentTask)),
                    currentTask.getId());
>>>>>>> 0c2e1f60
        }
        ((TaskInternal<?>)task).setSubmitTimeUtc(System.currentTimeMillis());
        
        if (flags!=null && flags.get("tag")!=null) ((TaskInternal<?>)task).getMutableTags().add(flags.remove("tag"));
        if (flags!=null && flags.get("tags")!=null) ((TaskInternal<?>)task).getMutableTags().addAll((Collection<?>)flags.remove("tags"));

        for (Object tag: BrooklynTaskTags.getTagsFast(task)) {
            tasksWithTagCreating(tag).add(task);
        }
        
        tasksById.put(task.getId(), task);
        totalTaskCount.incrementAndGet();
    }
    
    private static class TaskLookup implements Supplier<Task<?>> {
        // this class is not meant to be serialized, but if it is, make sure exec mgr doesn't sneak in
        transient BasicExecutionManager mgr;
        
        String id;
        String displayName;
        public TaskLookup(BasicExecutionManager mgr, Task<?> t) {
            this.mgr = mgr;
            id = t.getId();
            if (mgr.getTask(id)==null) {
                log.warn("Created task lookup for task which is not registered: "+t);
            }
            displayName = t.getDisplayName();
        }
        @Override
        public Task<?> get() {
            if (mgr==null) return gone();
            Task<?> result = mgr.getTask(id);
            if (result!=null) return result;
            return gone();
        }
        private <T> Task<T> gone() {
            Task<T> t = Tasks.<T>builder().dynamic(false).displayName(displayName+" (placeholder for "+id+")")
                .description("Details of the original task have been forgotten.")
                .body(Callables.returning((T)null)).build();
            ((BasicTask<T>)t).ignoreIfNotRun();
            ((BasicTask<T>)t).cancelled = true;
            return t;
        }
    }

    protected void beforeStartScheduledTaskSubmissionIteration(Map<?,?> flags, Task<?> taskRepeatedlyScheduling, Task<?> taskIteration) {
        internalBeforeStart(flags, taskRepeatedlyScheduling, true);
    }
    protected void beforeStartAtomicTask(Map<?,?> flags, Task<?> task) {
        internalBeforeStart(flags, task, true);
    }
    protected void beforeStartInSameThreadTask(Map<?,?> flags, Task<?> task) {
        internalBeforeStart(flags, task, false);
    }
    
    /** invoked in a task's thread when a task is starting to run (may be some time after submitted), 
     * but before doing any of the task's work, so that we can update bookkeeping and notify callbacks */
    protected void internalBeforeStart(Map<?,?> flags, Task<?> task, boolean allowJitter) {
        int count = activeTaskCount.incrementAndGet();
        if (count % 1000==0) {
            log.warn("High number of active tasks: task #"+count+" is "+task);
        }
        
        //set thread _before_ start time, so we won't get a null thread when there is a start-time
        if (log.isTraceEnabled()) log.trace(""+this+" beforeStart, task: "+task + " running on thread " + Thread.currentThread().getName());
        if (!task.isCancelled()) {
            Thread thread = Thread.currentThread();
            ((TaskInternal<?>)task).setThread(thread);
            if (RENAME_THREADS) {
                threadOriginalName.set(thread.getName());
                String newThreadName = "brooklyn-" + CaseFormat.LOWER_HYPHEN.to(CaseFormat.LOWER_CAMEL, task.getDisplayName().replace(" ", "")) + "-" + task.getId().substring(0, 8);
                thread.setName(newThreadName);
            }
            PerThreadCurrentTaskHolder.perThreadCurrentTask.set(task);
            ((TaskInternal<?>)task).setStartTimeUtc(System.currentTimeMillis());
        }

        if (allowJitter) {
            jitterThreadStart(task);
        }
        if (flags!=null) {
            invokeCallback(flags.get("newTaskStartCallback"), task);
        }
    }

    private void jitterThreadStart(Task<?> task) {
        if (jitterThreads) {
            try {
                Thread.sleep(ThreadLocalRandom.current().nextInt(jitterThreadsMaxDelay));
            } catch (InterruptedException e) {
                log.warn("Task " + task + " got cancelled before starting because of jitter.");
                throw Exceptions.propagate(e);
            }
        }
    }

    @SuppressWarnings({ "unchecked", "rawtypes" })
    // not ideal, such loose typing on the callback -- should prefer Function<Task,Object>
    // but at least it's package-private
    static Object invokeCallback(Object callable, Task<?> task) {
        if (callable instanceof Closure) {
            if (!loggedClosureDeprecatedInInvokeCallback) {
                log.warn("Use of groovy.lang.Closure is deprecated, in ExecutionManager.invokeCallback");
                loggedClosureDeprecatedInInvokeCallback = true;
            }
            return ((Closure<?>)callable).call(task);
        }
        if (callable instanceof Callable) {
            try {
                return ((Callable<?>)callable).call();
            } catch (Throwable t) {
                throw Exceptions.propagate(t);
            }
        }
        if (callable instanceof Runnable) { ((Runnable)callable).run(); return null; }
        if (callable instanceof Function) { return ((Function)callable).apply(task); }
        if (callable==null) return null;
        throw new IllegalArgumentException("Cannot invoke unexpected callback object "+callable+" of type "+callable.getClass()+" on "+task);
    }
    private static boolean loggedClosureDeprecatedInInvokeCallback;
    
    /** normally (if not interrupted) called once for each call to {@link #beforeSubmitScheduledTaskAllIterations(Map, Task)} */
    protected void afterEndScheduledTaskAllIterations(Map<?,?> flags, Task<?> taskRepeatedlyScheduling, Throwable error) {
        internalAfterEnd(flags, taskRepeatedlyScheduling, false, true, error);
    }
    /** called once for each call to {@link #beforeStartScheduledTaskSubmissionIteration(Map, Task)},
     * with a per-iteration task generated by the surrounding scheduled task */
    protected void afterEndScheduledTaskSubmissionIteration(Map<?,?> flags, Task<?> taskRepeatedlyScheduling, Task<?> taskIteration, Throwable error) {
        internalAfterEnd(flags, taskRepeatedlyScheduling, true, false, error);
    }
    /** called once for each task on which {@link #beforeStartAtomicTask(Map, Task)} is invoked,
     * and normally (if not interrupted prior to start) 
     * called once for each task on which {@link #beforeSubmitAtomicTask(Map, Task)} */
    protected void afterEndAtomicTask(Map<?,?> flags, Task<?> task, Throwable error) {
        internalAfterEnd(flags, task, true, true, error);
<<<<<<< HEAD
    }
    protected void afterEndInSameThreadTask(Map<?,?> flags, Task<?> task, Throwable error) {
        internalAfterEnd(flags, task, true, true, error);
    }
=======
    }
    protected void afterEndInSameThreadTask(Map<?,?> flags, Task<?> task, Throwable error) {
        internalAfterEnd(flags, task, true, true, error);
    }
>>>>>>> 0c2e1f60
    protected void afterEndForCancelBeforeStart(Map<?,?> flags, Task<?> task, boolean calledFromCanceller) {
        if (calledFromCanceller) {
            if (task.isBegun()) {
                // do nothing from canceller thread if task has begin;
                // we don't want to set end time or listeners prematurely.
                return ;
            } else {
                // normally task won't be submitted by executor, so do some of the end operations.
                // there is a chance task has begun but not set start time,
                // in which case _both_ canceller thread and task thread will run this,
                // but they will happen very close in time so end time is set sensibly by either,
                // and dedupe will be done based on presence in "incompleteTaskIds"
                // to ensure listeners and callback only invoked once
            }
        }
        internalAfterEnd(flags, task, !calledFromCanceller, true, null);
    }
    
    /** normally (if not interrupted) called once for each call to {@link #internalBeforeSubmit(Map, Task)},
     * and, for atomic tasks and scheduled-task submission iterations where 
     * always called once if {@link #internalBeforeStart(Map, Task)} is invoked and in the same thread as that method */
    protected void internalAfterEnd(Map<?,?> flags, Task<?> task, boolean startedInThisThread, boolean isEndingAllIterations, Throwable error) {
        boolean taskWasSubmittedAndNotYetEnded = true;
        try {
            if (log.isTraceEnabled()) log.trace(this+" afterEnd, task: "+task);
            if (startedInThisThread) {
                activeTaskCount.decrementAndGet();
            }
            if (isEndingAllIterations) {
                taskWasSubmittedAndNotYetEnded = incompleteTaskIds.remove(task.getId());
                if (flags!=null && taskWasSubmittedAndNotYetEnded) {
                    invokeCallback(flags.get("newTaskEndCallback"), task);
                }
                ((TaskInternal<?>)task).setEndTimeUtc(System.currentTimeMillis());
            }
    
            if (startedInThisThread) {
                PerThreadCurrentTaskHolder.perThreadCurrentTask.remove();
                //clear thread _after_ endTime set, so we won't get a null thread when there is no end-time
                if (RENAME_THREADS) {
                    Thread thread = task.getThread();
                    if (thread==null) {
                        log.warn("BasicTask.afterEnd invoked without corresponding beforeStart");
                    } else {
                        thread.setName(threadOriginalName.get());
                        threadOriginalName.remove();
                    }
                }
                ((TaskInternal<?>)task).setThread(null);
            }
        } finally {
            try {
                if (error!=null) {
                    /* we throw, after logging debug.
                     * the throw means the error is available for task submitters to monitor.
                     * however it is possible no one is monitoring it, in which case we will have debug logging only for errors.
                     * (the alternative, of warn-level logging in lots of places where we don't want it, seems worse!) 
                     */
                    if (log.isDebugEnabled()) {
                        // debug only here, because most submitters will handle failures
                        if (error instanceof InterruptedException || error instanceof RuntimeInterruptedException) {
                            log.debug("Detected interruption on task "+task+" (rethrowing)" +
                                    (Strings.isNonBlank(error.getMessage()) ? ": "+error.getMessage() : ""));
                        } else if (error instanceof NullPointerException ||
                                error instanceof IndexOutOfBoundsException ||
                                error instanceof ClassCastException) {
                            log.debug("Exception running task "+task+" (rethrowing): "+error, error);
                        } else {
                            log.debug("Exception running task "+task+" (rethrowing): "+error);
                        }
                        if (log.isTraceEnabled()) {
                            log.trace("Trace for exception running task "+task+" (rethrowing): "+error, error);
                        }
                    }
                    throw Exceptions.propagate(error);
                }
            } finally {
                synchronized (task) { task.notifyAll(); }
                if (isEndingAllIterations && taskWasSubmittedAndNotYetEnded) {
                    // prevent from running twice on cancellation after start
                    ((TaskInternal<?>)task).runListeners();
                }
            }
        }
    }

    public TaskScheduler getTaskSchedulerForTag(Object tag) {
        return schedulerByTag.get(tag);
    }
    
    public void setTaskSchedulerForTag(Object tag, Class<? extends TaskScheduler> scheduler) {
        synchronized (schedulerByTag) {
            TaskScheduler old = getTaskSchedulerForTag(tag);
            if (old!=null) {
                if (scheduler.isAssignableFrom(old.getClass())) {
                    /* already have such an instance */
                    return;
                }
                //might support multiple in future...
                throw new IllegalStateException("Not allowed to set multiple TaskSchedulers on ExecutionManager tag (tag "+tag+", has "+old+", setting new "+scheduler+")");
            }
            try {
                TaskScheduler schedulerI = scheduler.newInstance();
                // allow scheduler to have a nice name, for logging etc
                if (schedulerI instanceof CanSetName) ((CanSetName)schedulerI).setName(""+tag);
                setTaskSchedulerForTag(tag, schedulerI);
            } catch (InstantiationException e) {
                throw Exceptions.propagate(e);
            } catch (IllegalAccessException e) {
                throw Exceptions.propagate(e);
            }
        }
    }
    
    /**
     * Defines a {@link TaskScheduler} to run on all subsequently submitted jobs with the given tag.
     *
     * Maximum of one allowed currently. Resubmissions of the same scheduler (or scheduler class)
     * allowed. If changing, you must call {@link #clearTaskSchedulerForTag(Object)} between the two.
     *
     * @see #setTaskSchedulerForTag(Object, Class)
     */
    public void setTaskSchedulerForTag(Object tag, TaskScheduler scheduler) {
        synchronized (schedulerByTag) {
            scheduler.injectExecutor(runner);

            Object old = schedulerByTag.put(tag, scheduler);
            if (old!=null && old!=scheduler) {
                //might support multiple in future...
                throw new IllegalStateException("Not allowed to set multiple TaskSchedulers on ExecutionManager tag (tag "+tag+")");
            }
        }
    }

    /**
     * Forgets that any scheduler was associated with a tag.
     *
     * @see #setTaskSchedulerForTag(Object, TaskScheduler)
     * @see #setTaskSchedulerForTag(Object, Class)
     */
    public boolean clearTaskSchedulerForTag(Object tag) {
        synchronized (schedulerByTag) {
            Object old = schedulerByTag.remove(tag);
            return (old!=null);
        }
    }
    
    @VisibleForTesting
    public ConcurrentMap<Object, TaskScheduler> getSchedulerByTag() {
        return schedulerByTag;
    }

    public void setJitterThreads(boolean jitterThreads) {
        this.jitterThreads = jitterThreads;
        if (jitterThreads) {
            log.info("Task startup jittering enabled with a maximum of " + jitterThreadsMaxDelay + " delay.");
        } else {
            log.info("Disabled task startup jittering");
        }
    }

    public void setJitterThreadsMaxDelay(int jitterThreadsMaxDelay) {
        this.jitterThreadsMaxDelay = jitterThreadsMaxDelay;
        log.info("Setting task startup jittering maximum delay to " + jitterThreadsMaxDelay);
    }

}<|MERGE_RESOLUTION|>--- conflicted
+++ resolved
@@ -264,11 +264,7 @@
         incompleteTaskIds.remove(task.getId());
         if (removed!=null && removed.isSubmitted() && !removed.isDone(true)) {
             Entity context = BrooklynTaskTags.getContextEntity(removed);
-<<<<<<< HEAD
-            if (!Entities.isManaged(context)) {
-=======
             if (context!=null && !Entities.isManaged(context)) {
->>>>>>> 0c2e1f60
                 log.debug("Forgetting about active task on unmanagement of "+context+": "+removed);
             } else {
                 log.warn("Deleting submitted task before completion: "+removed+"; this task will continue to run in the background outwith "+this+", but perhaps it should have been cancelled?");
@@ -477,7 +473,6 @@
                         }
                         Object result;
                         try {
-                            lastError = null;
                             result = oldJob.call();
                             task.lastThrownType = null;
                         } catch (Exception e) {
@@ -582,11 +577,7 @@
         }
     }
 
-<<<<<<< HEAD
-    final static class CancellingListenableForwardingFutureForTask<T> extends SimpleForwardingFuture<T> implements ListenableFuture<T> {
-=======
     final static class CancellingListenableForwardingFutureForTask<T> extends SimpleForwardingFuture<T> implements ListenableFuture<T>, TaskInternalCancellableWithMode {
->>>>>>> 0c2e1f60
         private final Task<T> task;
         private BasicExecutionManager execMgmt;
         private final ExecutionList listeners;
@@ -612,12 +603,8 @@
             return listeners;
         }
         
-<<<<<<< HEAD
-        boolean cancel(TaskCancellationMode mode) {
-=======
         @Override
         public boolean cancel(TaskCancellationMode mode) {
->>>>>>> 0c2e1f60
             boolean result = false;
             if (log.isTraceEnabled()) {
                 log.trace("CLFFT cancelling "+task+" mode "+mode);
@@ -771,12 +758,8 @@
             Task<?> currentTask = Tasks.current();
             if (currentTask!=null) ((TaskInternal<?>)task).setSubmittedByTask(
                     // do this instead of soft reference (2017-09) as soft refs impact GC 
-<<<<<<< HEAD
-                    Maybe.of(new TaskLookup(this, currentTask)) );
-=======
                     Maybe.of(new TaskLookup(this, currentTask)),
                     currentTask.getId());
->>>>>>> 0c2e1f60
         }
         ((TaskInternal<?>)task).setSubmitTimeUtc(System.currentTimeMillis());
         
@@ -912,17 +895,10 @@
      * called once for each task on which {@link #beforeSubmitAtomicTask(Map, Task)} */
     protected void afterEndAtomicTask(Map<?,?> flags, Task<?> task, Throwable error) {
         internalAfterEnd(flags, task, true, true, error);
-<<<<<<< HEAD
     }
     protected void afterEndInSameThreadTask(Map<?,?> flags, Task<?> task, Throwable error) {
         internalAfterEnd(flags, task, true, true, error);
     }
-=======
-    }
-    protected void afterEndInSameThreadTask(Map<?,?> flags, Task<?> task, Throwable error) {
-        internalAfterEnd(flags, task, true, true, error);
-    }
->>>>>>> 0c2e1f60
     protected void afterEndForCancelBeforeStart(Map<?,?> flags, Task<?> task, boolean calledFromCanceller) {
         if (calledFromCanceller) {
             if (task.isBegun()) {
