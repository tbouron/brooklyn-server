--- conflicted
+++ resolved
@@ -22,10 +22,6 @@
 
 import org.apache.brooklyn.api.location.Location;
 import org.apache.brooklyn.api.location.LocationRegistry;
-<<<<<<< HEAD
-import org.apache.brooklyn.api.location.LocationResolver;
-=======
->>>>>>> 138e0f66
 import org.apache.brooklyn.config.ConfigKey;
 import org.apache.brooklyn.core.config.ConfigKeys;
 import org.apache.brooklyn.core.location.AbstractLocationResolver;
@@ -46,11 +42,7 @@
  */
 public class LocalhostLocationResolver extends AbstractLocationResolver {
 
-<<<<<<< HEAD
-    private static String BROOKLYN_LOCATION_LOCALHOST_PREFIX = "brooklyn.location.localhost";
-=======
     private static String BROOKLYN_LOCATION_LOCALHOST_PREFIX = LocationConfigUtils.BROOKLYN_LOCATION_PREFIX + "." + "localhost";
->>>>>>> 138e0f66
     
     public static ConfigKey<Boolean> LOCALHOST_ENABLED = ConfigKeys.newConfigKeyWithPrefix(BROOKLYN_LOCATION_LOCALHOST_PREFIX+".", LocationConfigKeys.ENABLED);
     
@@ -63,12 +55,8 @@
 
     @Override
     public boolean isEnabled() {
-<<<<<<< HEAD
-        return LocationConfigUtils.isEnabled(managementContext, BROOKLYN_LOCATION_LOCALHOST_PREFIX);
-=======
         // right now these two checks, but in case the generic mechanism in super changes...
         return super.isEnabled() && LocationConfigUtils.isEnabled(managementContext, BROOKLYN_LOCATION_LOCALHOST_PREFIX);
->>>>>>> 138e0f66
     }
 
     @Override
