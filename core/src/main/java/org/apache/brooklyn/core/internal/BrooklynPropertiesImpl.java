--- conflicted
+++ resolved
@@ -165,14 +165,10 @@
             }
 
             public BrooklynPropertiesImpl build() {
-                if (originalProperties != null) 
-<<<<<<< HEAD
-                    return new BrooklynPropertiesImpl().addFromMap(originalProperties);
-
-=======
+                if (originalProperties != null) {
                     return new BrooklynPropertiesImpl().addFromMap(originalProperties.asMapWithStringKeys());
-                
->>>>>>> 0f649fe1
+                }
+
                 BrooklynPropertiesImpl properties = new BrooklynPropertiesImpl();
 
                 // TODO Could also read from http://brooklyn.io, for up-to-date values?
@@ -290,12 +286,8 @@
         }
         return this;
     }
-<<<<<<< HEAD
-
-=======
-    
-    @Override
->>>>>>> 0f649fe1
+    
+    @Override
     public BrooklynPropertiesImpl addFrom(File f) {
         if (!f.exists()) {
             LOG.warn("Unable to find file '"+f.getAbsolutePath()+"' when loading properties; ignoring");
@@ -343,14 +335,9 @@
     }
 
     /**
-<<<<<<< HEAD
      * adds the indicated properties
      */
-=======
-    * adds the indicated properties
-    */
-    @Override
->>>>>>> 0f649fe1
+    @Override
     public BrooklynPropertiesImpl addFromMap(Map properties) {
         putAll(properties);
         return this;
@@ -367,10 +354,7 @@
     /** @deprecated attempts to call get with this syntax are probably mistakes; get(key, defaultValue) is fine but
      * Map is unlikely the key, much more likely they meant getFirst(flags, key).
      */
-<<<<<<< HEAD
-=======
-    @Override
->>>>>>> 0f649fe1
+    @Override
     @Deprecated
     public String get(Map flags, String key) {
         LOG.warn("Discouraged use of 'BrooklynProperties.get(Map,String)' (ambiguous); use getFirst(Map,String) or get(String) -- assuming the former");
@@ -447,13 +431,8 @@
             put(entry.getKey(), entry.getValue());
         }
     }
-<<<<<<< HEAD
-
-    @SuppressWarnings("unchecked")
-=======
-    
-    @Override
->>>>>>> 0f649fe1
+
+    @Override
     public <T> Object put(HasConfigKey<T> key, T value) {
         return putImpl(key.getConfigKey().getName(), value);
     }
@@ -462,12 +441,8 @@
     public <T> Object put(ConfigKey<T> key, T value) {
         return putImpl(key.getName(), value);
     }
-<<<<<<< HEAD
-
-=======
-    
-    @Override
->>>>>>> 0f649fe1
+    
+    @Override
     public <T> boolean putIfAbsent(ConfigKey<T> key, T value) {
         return putIfAbsent(key.getName(), value);
     }
@@ -520,25 +495,23 @@
     public Maybe<Object> getConfigLocalRaw(ConfigKey<?> key) {
         return getConfigRaw(key);
     }
-<<<<<<< HEAD
 
     @Override
     public Map<ConfigKey<?>,Object> getAllConfigLocalRaw() {
-        Map<ConfigKey<?>, Object> result = new LinkedHashMap<ConfigKey<?>, Object>();
-        for (Object entry: entrySet())
-            result.put(new BasicConfigKey<Object>(Object.class, ""+((Map.Entry)entry).getKey()), ((Map.Entry)entry).getValue());
+        Map<ConfigKey<?>, Object> result = new LinkedHashMap<>();
+        synchronized (contents) {
+            for (Map.Entry<String, Object> entry : contents.entrySet()) {
+                result.put(new BasicConfigKey<Object>(Object.class, entry.getKey()), entry.getValue());
+            }
+        }
         return result;
     }
 
-=======
-    
->>>>>>> 0f649fe1
     @Override @Deprecated
     public Map<ConfigKey<?>, Object> getAllConfig() {
         return getAllConfigLocalRaw();
     }
 
-<<<<<<< HEAD
     @Override @Deprecated
     public Set<ConfigKey<?>> findKeys(Predicate<? super ConfigKey<?>> filter) {
         return findKeysDeclared(filter);
@@ -547,41 +520,21 @@
     @Override
     public Set<ConfigKey<?>> findKeysDeclared(Predicate<? super ConfigKey<?>> filter) {
         Set<ConfigKey<?>> result = new LinkedHashSet<ConfigKey<?>>();
-        for (Object entry: entrySet()) {
-            ConfigKey<?> k = new BasicConfigKey<Object>(Object.class, ""+((Map.Entry)entry).getKey());
-            if (filter.apply(k))
-                result.add(new BasicConfigKey<Object>(Object.class, ""+((Map.Entry)entry).getKey()));
-=======
-    @Override
-    public Map<ConfigKey<?>,Object> getAllConfigLocalRaw() {
-        Map<ConfigKey<?>, Object> result = new LinkedHashMap<>();
-        synchronized (contents) {
-            for (Map.Entry<String, Object> entry : contents.entrySet()) {
-                result.put(new BasicConfigKey<Object>(Object.class, entry.getKey()), entry.getValue());
-            }
-        }
-        return result;
-    }
-
-    @Override
-    public Set<ConfigKey<?>> findKeys(Predicate<? super ConfigKey<?>> filter) {
-        Set<ConfigKey<?>> result = new LinkedHashSet<>();
-        synchronized (contents) {
-            for (Map.Entry<String, Object> entry : contents.entrySet()) {
-                ConfigKey<?> k = new BasicConfigKey<Object>(Object.class, entry.getKey());
+        synchronized (contents) {
+            for (Object entry: contents.entrySet()) {
+                ConfigKey<?> k = new BasicConfigKey<Object>(Object.class, ""+((Map.Entry)entry).getKey());
                 if (filter.apply(k)) {
                     result.add(k);
                 }
             }
->>>>>>> 0f649fe1
         }
         return result;
     }
 
-    @Override
-    public Set<ConfigKey<?>> findKeysPresent(Predicate<? super ConfigKey<?>> filter) {
-        return findKeysDeclared(filter);
-    }
+     @Override                                                                                                                                
+    public Set<ConfigKey<?>> findKeysPresent(Predicate<? super ConfigKey<?>> filter) {                                                       
+        return findKeysDeclared(filter);                                                                                                     
+    } 
 
     @Override
     public BrooklynProperties submap(Predicate<ConfigKey<?>> filter) {
