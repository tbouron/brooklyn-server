--- conflicted
+++ resolved
@@ -163,17 +163,12 @@
                         })
                         .displayName("scheduled:" + scheduleName)
                         .period(pollJob.pollPeriod)
-<<<<<<< HEAD
                         .cancelOnException(false)
                         .build();
                 tasks.add(Entities.submit(entity, t));
-=======
-                        .cancelOnException(false);
-                tasks.add(Entities.submit(entity, task));
                 if (minPeriod==null || (pollJob.pollPeriod.isShorterThan(minPeriod))) {
                     minPeriod = pollJob.pollPeriod;
                 }
->>>>>>> c9f7b0dc
             } else {
                 if (log.isDebugEnabled()) log.debug("Activating poll (but leaving off, as period {}) for {} (using {})", new Object[] {pollJob.pollPeriod, entity, this});
             }
