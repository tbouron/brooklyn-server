--- conflicted
+++ resolved
@@ -324,18 +324,18 @@
             // There are several possibilities for the constructor; find one that works.
             // Prefer passing in the flags because required for Application to set the management context
             // TODO Feels very hacky!
+
             Map<Object,Object> flags = Maps.newLinkedHashMap();
             flags.put("id", entityId);
             if (AbstractApplication.class.isAssignableFrom(entityClazz)) flags.put("mgmt", managementContext);
-<<<<<<< HEAD
+
+            // TODO document the multiple sources of flags, and the reason for setting the mgmt context *and* supplying it as the flag
+            // (NB: merge reported conflict as the two things were added separately)
+            flags.putAll(memento.getConfig());
+            flags.putAll(memento.getConfigUnmatched());
             Entity entity = (Entity) invokeConstructor(reflections, entityClazz, new Object[] {flags}, new Object[] {flags, null}, new Object[] {null}, new Object[0]);
             ((AbstractEntity)entity).setManagementContext(managementContext);
             return entity;
-=======
-            flags.putAll(memento.getConfig());
-            flags.putAll(memento.getConfigUnmatched());
-            return (Entity) invokeConstructor(reflections, entityClazz, new Object[] {flags}, new Object[] {flags, null}, new Object[] {null}, new Object[0]);
->>>>>>> 9cb28c6f
         }
     }
     
