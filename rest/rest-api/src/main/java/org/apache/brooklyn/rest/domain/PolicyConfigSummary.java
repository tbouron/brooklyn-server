/*
 * Licensed to the Apache Software Foundation (ASF) under one
 * or more contributor license agreements.  See the NOTICE file
 * distributed with this work for additional information
 * regarding copyright ownership.  The ASF licenses this file
 * to you under the Apache License, Version 2.0 (the
 * "License"); you may not use this file except in compliance
 * with the License.  You may obtain a copy of the License at
 *
 *     http://www.apache.org/licenses/LICENSE-2.0
 *
 * Unless required by applicable law or agreed to in writing,
 * software distributed under the License is distributed on an
 * "AS IS" BASIS, WITHOUT WARRANTIES OR CONDITIONS OF ANY
 * KIND, either express or implied.  See the License for the
 * specific language governing permissions and limitations
 * under the License.
 */
package org.apache.brooklyn.rest.domain;

import java.net.URI;
import java.util.List;
import java.util.Map;

import org.apache.brooklyn.config.ConfigKey;

import com.fasterxml.jackson.annotation.JsonProperty;

<<<<<<< HEAD
/** @deprecated since 0.13.0 no different to ConfigSummary, use that */
=======
/** @deprecated since 0.13.0 no different to {@link ConfigSummary}, use that */
>>>>>>> baf80709
@Deprecated
public class PolicyConfigSummary extends ConfigSummary {

    private static final long serialVersionUID = 4339330833863794513L;

    @SuppressWarnings("unused") // json deserialization
    private PolicyConfigSummary() {}
    
    public PolicyConfigSummary(
            @JsonProperty("name") String name,
            @JsonProperty("type") String type,
            @JsonProperty("description") String description,
            @JsonProperty("defaultValue") Object defaultValue,
            @JsonProperty("reconfigurable") boolean reconfigurable,
            @JsonProperty("label") String label,
            @JsonProperty("priority") Double priority,
            @JsonProperty("possibleValues") List<Map<String, String>> possibleValues,
            @JsonProperty("pinned") Boolean pinned,
            @JsonProperty("constraints") List<String> constraints,
            @JsonProperty("links") Map<String, URI> links) {
        super(name, type, description, defaultValue, reconfigurable, label, priority, possibleValues, pinned, constraints, links);
    }
    
    public PolicyConfigSummary(ConfigKey<?> config, String label, Double priority, Map<String, URI> links) {
        super(config, label, priority, null, links);
    }

}<|MERGE_RESOLUTION|>--- conflicted
+++ resolved
@@ -26,11 +26,7 @@
 
 import com.fasterxml.jackson.annotation.JsonProperty;
 
-<<<<<<< HEAD
-/** @deprecated since 0.13.0 no different to ConfigSummary, use that */
-=======
 /** @deprecated since 0.13.0 no different to {@link ConfigSummary}, use that */
->>>>>>> baf80709
 @Deprecated
 public class PolicyConfigSummary extends ConfigSummary {
 
